"""Plotting functions for nonlinear and linear systems."""

import matplotlib.pyplot as plt
import matplotlib.axes
import numpy as np
from typing import List


def states(x_k: np.ndarray,
           t: np.ndarray,
           axs: List[matplotlib.axes.Axes],
           legend_label: str = ''):
    """Plot states on 4 subplots.

    Args:
        x_k: 4xT array of states at each time step, [X,Xdot,Y,Ydot]
        t: array of length T, times
        axs: list of 4 matplotlib Axes objects to plot on
        legend_label: optional string to use for legend
    """

    # separate states
    X = x_k[:, 0]
    Xdot = x_k[:, 1]
    Y = x_k[:, 2]
    Ydot = x_k[:, 3]

    # plot
    axs[0].plot(t, X, label=legend_label)
    axs[1].plot(t, Xdot, label=legend_label)
    axs[2].plot(t, Y, label=legend_label)
    axs[3].plot(t, Ydot, label=legend_label)

    # add labels
    for ii, ax in enumerate(axs):
        if ii == len(axs) - 1:
            ax.set(xlim=[t[0], t[-1]], xlabel='Time [s]')
        else:
            ax.set(xlim=[t[0], t[-1]])

        ax.grid(visible=True)

        if legend_label:
            ax.legend(bbox_to_anchor=(1.04, 0.5), loc="center left")

    axs[0].set(ylabel='X [km]')
    axs[1].set(ylabel='Xdot [km/s]')
    axs[2].set(ylabel='Y [km]')
    axs[3].set(ylabel='Ydot [km/s]')


def measurements_withids(y_k: List,
                         t: np.ndarray,
                         axs: List[matplotlib.axes.Axes],
                         legend_label: str = '',
                         marker_style='.',
                         color=None):
    """Plot measurements and station IDs on 4 subplots.

    Args:
        y_k: 3d array of measurements at each time step
        t: array of length T, times
        axs: list of 4 matplotlib Axes objects to plot on
        legend_label: optional string to use for legend
        marker_style: optional string to use for plot marker style
        color: optional string for the color of ALL the points
    """

    # separate measurments into arrays per station id
    # 3d y array: 1st dim is station id, second is time step, third is meas
    # vector
    # 2d t array: records if station had measurment at that time step
    y_id = np.full((12, np.size(t), 3), np.nan)
    t_id = np.full((12, np.size(t)), np.nan)
    for t_idx, y in enumerate(y_k):

        # for each station, save values to correct station id and time
        for meas in y:
            station_id = int(meas[3])
            t_id[station_id - 1, t_idx] = station_id
            y_id[station_id - 1, t_idx, :] = meas[0:3]

    # give each station id a color
    if color:
        id_colors = [color for i in range(12)]
    else:
        prop_cycle = plt.rcParams['axes.prop_cycle']
        tab_colors = prop_cycle.by_key()['color']
        id_colors = tab_colors + ['maroon', 'indigo']

    # plot per station id
    ms = 10
    ll = legend_label
    for st_id in range(12):
        if st_id > 0:
            ll = ''
        axs[0].scatter(t,
                       y_id[st_id, :, 0],
                       label=ll,
                       color=id_colors[st_id],
                       s=ms,
                       marker=marker_style)
        axs[1].scatter(t,
                       y_id[st_id, :, 1],
                       label=ll,
                       color=id_colors[st_id],
                       s=ms,
                       marker=marker_style)
        axs[2].scatter(t,
                       y_id[st_id, :, 2],
                       label=ll,
                       color=id_colors[st_id],
                       s=ms,
                       marker=marker_style)
        axs[3].scatter(t,
                       t_id[st_id, :],
                       label=ll,
                       color=id_colors[st_id],
                       s=ms,
                       marker=marker_style)

    # add labels
    for ii, ax in enumerate(axs):
        if ii == len(axs) - 1:
            ax.set(xlim=[t[0], t[-1]], xlabel='Time [s]')
        else:
            ax.set(xlim=[t[0], t[-1]])

        ax.grid(visible=True)

    if legend_label:
        axs[0].legend(bbox_to_anchor=(1.04, 0.5), loc="center left")

    axs[0].set(ylabel=r'\rho\; [km]')
    axs[1].set(ylabel='rho_dot [km/s]')
    axs[2].set(ylabel='phi [rad]')
    axs[3].set(ylabel='Visible Station ID')


def plot_nees_test(ax: matplotlib.axes.Axes, nees: np.ndarray,
                   time: np.ndarray, r1: float, r2: float):
    """Plot NEES test results.

    Args:
        axs: matplotlib Axes object to plot on
        time: array of length T, times
        nees: array of normalized squared state error values averaged over all
            the simulations
        r1: upper error bound according to alpha
        r2: lower error bound according to alpha
    """

    ax.scatter(time, nees)
    ax.plot(time, r1 * np.ones(np.size(time)), 'k--', label='r_1 bound')
    ax.plot(time, r2 * np.ones(np.size(time)), 'k--', label='r_2 bound')
    ax.set(xlabel='Time [s]',
           ylabel='NEES Statistic',
           title='NEES Estimation Results')
    ax.set(xlim=[time[0], time[-1]])
    ax.legend()


def plot_nis_test(ax: matplotlib.axes.Axes, nis: np.ndarray, time: np.ndarray,
                  r1: float, r2: float):
    """Plot NIS test results.

    Args:
        axs: matplotlib Axes object to plot on
        time: array of length T, times
        nis: array of normalized squared measurement residual values averaged
            over all the simulations
        r1: upper error bound according to alpha
        r2: lower error bound according to alpha
    """

    ax.scatter(time, nis)
    ax.plot(time, r1 * np.ones(np.size(time)), 'k--', label='r_1 bound')
    ax.plot(time, r2 * np.ones(np.size(time)), 'k--', label='r_2 bound')
    ax.set(xlabel='Time [s]',
           ylabel='NIS Statistic',
           title='NIS Estimation Results')
    ax.set(xlim=[time[0], time[-1]])
    ax.legend()


def plot_2sig_err(axs: List[matplotlib.axes.Axes],
                  err_k: np.ndarray,
                  time: np.ndarray,
                  err_cov_k: np.ndarray,
                  legend_label: str = ''):
    """Plot state error and 2sigma bounds.

    Args:
        axs: list of 4 matplotlib Axes object to plot on
        err_k: Tx4 array of state errors at each time step
        time: array of length T, times
        err_cov_k: Tx4x4 array of state error covariance matrices
        legend_label: optional string to use for legend
    """

    # get 2 sigma errors
<<<<<<< HEAD
    sig_k = np.zeros(np.shape(err_k))
    for t_idx in range(np.size(err_cov_k,0)):
        for s_idx in range(np.size(err_cov_k,1)):
            sig_k[t_idx,s_idx] = (err_cov_k[t_idx,s_idx,s_idx]**0.5)*2
=======
    n = np.size(err_k[0])
    sig_k = np.zeros_like(err_k)
    for t_idk, err_cov in enumerate(err_cov_k):
        for s_idx in range(n):
            sig_k[t_idk, s_idx] = (err_cov[s_idx, s_idx]**0.5) * 2
>>>>>>> 936c30bb

    # plot
    state_labels = ['dX [km]', 'dXdot [km/s]', 'dY [km]', 'dYdot[km]']
    state_colors = ['tab:blue', 'tab:orange', 'tab:green', 'tab:red']
    for idx, ax in enumerate(axs):
        ax.plot(time,
                err_k[:, idx],
                color=state_colors[idx],
                label='Error' + legend_label)
        ax.plot(time,
                sig_k[:, idx],
                '--',
                color=state_colors[idx],
                label='2 Sigma' + legend_label)
        ax.plot(time,
                -sig_k[:, idx],
                '--',
                color=state_colors[idx],
                label='_nolegend_')

        ax.set(xlim=[time[0], time[-1]],
               xlabel='Time [s]',
               ylabel=state_labels[idx])
        ax.legend(bbox_to_anchor=(1.04, 0.5), loc="center left")
        ax.grid()<|MERGE_RESOLUTION|>--- conflicted
+++ resolved
@@ -199,18 +199,11 @@
     """
 
     # get 2 sigma errors
-<<<<<<< HEAD
-    sig_k = np.zeros(np.shape(err_k))
-    for t_idx in range(np.size(err_cov_k,0)):
-        for s_idx in range(np.size(err_cov_k,1)):
-            sig_k[t_idx,s_idx] = (err_cov_k[t_idx,s_idx,s_idx]**0.5)*2
-=======
     n = np.size(err_k[0])
     sig_k = np.zeros_like(err_k)
     for t_idk, err_cov in enumerate(err_cov_k):
         for s_idx in range(n):
             sig_k[t_idk, s_idx] = (err_cov[s_idx, s_idx]**0.5) * 2
->>>>>>> 936c30bb
 
     # plot
     state_labels = ['dX [km]', 'dXdot [km/s]', 'dY [km]', 'dYdot[km]']
