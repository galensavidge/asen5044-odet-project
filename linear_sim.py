--- conflicted
+++ resolved
@@ -35,34 +35,21 @@
     dx_k_nl = x_k_pert_nl - x_k
 
     # full perturbed solution
-<<<<<<< HEAD
     x_k_pert,y_k_pert = pert_sol(x_k,dx_k,dy_k,op.dt)
 
     # fig,axs= plt.subplots(4,1)
     # plotting.states(dx_k,t,axs,'Linearized')
-=======
-    x_k_pert, y_k_pert = pert_sol(x_k, y_k, dx_k, dy_k)
-
-    fig, axs = plt.subplots(4, 1)
-    plotting.states(dx_k, t, axs, 'Linearized')
->>>>>>> c474fa4c
     # plotting.states(dx_k_nl,t,axs,'Nonlinear')
     # fig.suptitle('Linearized Sim State Perturbations')
     # fig.tight_layout()
 
-<<<<<<< HEAD
     # fig2,axs2= plt.subplots(4,1)
     # plotting.states(x_k_pert,t,axs2,'Linearized w/ pert')
-=======
-    fig2, axs2 = plt.subplots(4, 1)
-    plotting.states(x_k_pert, t, axs2, 'Linearized w/ pert')
->>>>>>> c474fa4c
     # plotting.states(x_k,t,axs2,'Nominal')
     # plotting.states(x_k_pert_nl,t,axs2,'Nonlinear w/ pert')
     # fig2.suptitle('Linearized Sim State')
     # fig2.tight_layout()
 
-<<<<<<< HEAD
     fig3,axs3 = plt.subplots(4,1)
     # plotting.measurements_withids(y_k, t, axs3,'Nonimal',color='k')
     plotting.measurements_withids(y_k_pert_nl,t,axs3,'Nonlinear w/ pert',color='k')
@@ -101,44 +88,11 @@
         dy = dy_k[t_idx]
         for idx,meas in enumerate(y_nom):
             y = []
-=======
-    fig3, axs3 = plt.subplots(4, 1)
-    plotting.measurements_withids(y_k_pert, t, axs3, 'Linearized w/ Pert')
-    #  plotting.measurements_withids(y_k, t, axs3, 'Nonimal', 'x')
-    #  plotting.measurements_withids(y_k_pert_nl, t, axs3, 'Nonlinear w/ pert',
-    #                                '^')
-    fig3.suptitle('Linearized Sim Measurements')
-    fig3.tight_layout()
-
-    fig4, axs4 = plt.subplots(4, 1)
-    plotting.measurements_withids(dy_k, t, axs4)
-    fig4.suptitle('Linearized Sim Measurement Perturbations')
-    fig4.tight_layout()
-
-    plt.show()
-
-
-def pert_sol(x_k_nom: np.ndarray, y_k_nom: List, dx_k: np.ndarray,
-             dy_k: List) -> Tuple[np.ndarray, List]:
-    """Add the linearized perturbations to the nominal state to get the full
-    perturbed solution."""
-
-    x_k = x_k_nom + dx_k
-    y_k = [[] for i in y_k_nom]
-    for t_idx, y_nom in enumerate(y_k_nom):
-        y = []
-        dy = dy_k[t_idx]
-        for idx, meas in enumerate(y_nom):
->>>>>>> c474fa4c
             pert = dy[idx]
             full = np.array(meas[0:3]) + np.array(pert[0:3])
             if meas[3] != pert[3]:
                 raise ValueError('Mismatched station IDs!')
-<<<<<<< HEAD
             full = np.append(full,pert[3])
-=======
-            full = np.append(full, meas[3])
->>>>>>> c474fa4c
             y.append(full)
         y_k[t_idx] = y
 
@@ -165,14 +119,8 @@
     """
 
     dx_k = np.zeros(np.shape(x_nom))
-<<<<<<< HEAD
     dx_k[0,:] = dx0
     dy_k = [[] for i in range(np.size(x_nom,0))]
-=======
-    dx_k[0, :] = dx0
-    dy_k = [[] for i in range(np.size(x_nom, 0))]
-    # dy_k = np.zeros((np.size(x_nom,0),3))
->>>>>>> c474fa4c
 
     for t_idx, x in enumerate(x_nom):
         dx = dx_k[t_idx, :]
@@ -182,18 +130,12 @@
         x_pert = x + dx_k[t_idx]
         station_ids = [False for i in range(12)]
         for ii in range(12):
-<<<<<<< HEAD
             if problem_setup.check_ground_station_visibility(ii,dt*t_idx,x_pert[0],x_pert[2]):
-=======
-            if problem_setup.check_ground_station_visibility(
-                    ii, dt * t_idx, x[0], x[2]):
->>>>>>> c474fa4c
                 station_ids[ii] = True
 
         # calc time step using nominal trajectory
         F, G, Oh, H, M = calc_dt_jacobians(x, mu, dt, dt * t_idx, station_ids)
 
-<<<<<<< HEAD
         # save state perturbation propogation to the next time step
         if t_idx != np.size(x_nom,0) -1:
             dx_k[t_idx+1,:] = np.matmul(F,dx) + np.matmul(G,du)
@@ -207,22 +149,6 @@
                 if in_view:
                     dy_id.append([dy[idx * 3], dy[idx * 3 + 1],dy[idx * 3 + 2], id_idx + 1])
                     idx += 1
-=======
-        # save state perturbation propogation
-        if t_idx != np.size(x_nom, 0) - 1:
-            dx_k[t_idx + 1, :] = np.matmul(F, dx) + np.matmul(G, du)
-
-        # save measurement pert prop and id
-        dy = np.matmul(H, dx) + np.matmul(M, du)
-        dy_id = []
-        idx = 0
-        for id_idx, in_view in enumerate(station_ids):
-            if in_view:
-                dy_id.append([
-                    dy[idx * 3], dy[idx * 3 + 1], dy[idx * 3 + 2], id_idx + 1
-                ])
-                idx += 1
->>>>>>> c474fa4c
         dy_k[t_idx] = dy_id
 
     return dx_k, dy_k
@@ -289,12 +215,8 @@
     Gam = np.array([[0, 0], [1, 0], [0, 0], [0, 1]])
 
     C = None
-<<<<<<< HEAD
     D = None
     for idx,in_view in enumerate(station_ids):
-=======
-    for idx, in_view in enumerate(station_ids):
->>>>>>> c474fa4c
 
         if not in_view:
             continue
@@ -306,28 +228,15 @@
         # create C for this ground station and stack in total C
         rho = np.sqrt((X - Xi)**2 + (Y - Yi)**2)
         rhodot = ((X - Xi) * (Xdot - Xdoti) + (Y - Yi) * (Ydot - Ydoti)) / rho
-<<<<<<< HEAD
         Cii = np.array([[(X-Xi)/rho,0,(Y-Yi)/rho,0],[(Xdot-Xdoti)/rho - (X-Xi)*rhodot/rho**2,(X-Xi)/rho,(Ydot-Ydoti)/rho - (Y-Yi)*rhodot/rho**2,(Y-Yi)/rho],[-(Y-Yi)/rho**2,0,(X-Xi)/rho**2,0]])
-=======
-        Cii = np.array([[(X - Xi) / rho, 0, (Y - Yi) / rho, 0],
-                        [(Xdot - Xdoti) / rho - (X - Xi) * rhodot / rho**2,
-                         (X - Xi) / rho,
-                         (Xdot - Xdoti) / rho - (Y - Yi) * rhodot / rho**2,
-                         (Y - Yi) / rho],
-                        [-(Y - Yi) / rho**2, 0, (X - Xi) / rho**2, 0]])
->>>>>>> c474fa4c
 
         if C is None:
             C = Cii
         else:
             C = np.vstack((C, Cii))
 
-<<<<<<< HEAD
     if C is not None:
         D = np.zeros((np.size(C,0),2))
-=======
-    D = np.zeros((np.size(C, 0), 2))
->>>>>>> c474fa4c
 
     return A, B, Gam, C, D
 
@@ -335,11 +244,7 @@
 if __name__ == "__main__":
     main()
 
-<<<<<<< HEAD
 
 
 # TODO: y pert doesn't look like his
-# current, this looks at the perturbed state to check if the ground station is in view and then calcs the measurement vectors for those ground stations. It cuts off too early (compared to Dr. Ahmeds results) for some of the states, specifically the ones with a lot of state perturbation.
-=======
-# TODO: y pert doesn't look like his and nom state isn't either
->>>>>>> c474fa4c
+# current, this looks at the perturbed state to check if the ground station is in view and then calcs the measurement vectors for those ground stations. It cuts off too early (compared to Dr. Ahmeds results) for some of the states, specifically the ones with a lot of state perturbation.