--- conflicted
+++ resolved
@@ -122,15 +122,9 @@
         Qk = Oh_minus @ Q @ Oh_minus.T
 
         # Run one iteration of the Kalman filter to find an estimate at time k
-<<<<<<< HEAD
-        x_est, P, S = kalman_filters.kf_iteration(x_est, u_minus, P, dy_plus,
-                                                  F_minus, G_minus, H_plus, Q,
-                                                  R_aug)
-=======
         x_est, y_est, P, S = kalman_filters.kf_iteration(
             x_est, u_minus, P, dy_plus, F_minus, G_minus, H_plus, M_plus, Qk,
             R_aug)
->>>>>>> 6c37eefa
 
         x_ests.append(x_est)
         Ps.append(P)
